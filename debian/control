--- conflicted
+++ resolved
@@ -16,13 +16,10 @@
          lxc,
          python3-gbinder,
          python3-gi,
-<<<<<<< HEAD
+         gir1.2-gtk-3.0,
          waydroid-system-image,
          waydroid-vendor-image,
          waydroid-sensors
-=======
-         gir1.2-gtk-3.0
->>>>>>> 6b89a1c8
 Description: Android™ application support
  waydroid allows running a separate Android™ environment
  confined to a LXC container.